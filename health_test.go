--- conflicted
+++ resolved
@@ -1,10 +1,8 @@
 package health
 
 import (
-	"bytes"
 	"errors"
 	"fmt"
-	"log"
 	"testing"
 	"time"
 
@@ -17,21 +15,19 @@
 
 var (
 	testCheckInterval = time.Duration(10) * time.Millisecond
-	logBuffer         *bytes.Buffer
+	testLogger        *testlog.TestLogger
 )
 
-<<<<<<< HEAD
 type MockStatusListener struct{}
 
 func (mock *MockStatusListener) HealthCheckFailed(name string) {
-	l := log.New(logBuffer, "", 0)
-	l.Println(name)
+	testLogger.Debug(name)
 }
 
 func (mock *MockStatusListener) HealthCheckRecovered(name string, recordedFailures int64, failureDurationSeconds float64) {
-	l := log.New(logBuffer, "", 0)
-	l.Println(name, recordedFailures, failureDurationSeconds)
-=======
+	testLogger.Debug(name, recordedFailures, failureDurationSeconds)
+}
+
 // since we dont have before each in this testing framework...
 func setupNewTestHealth() *Health {
 	h := New()
@@ -39,7 +35,6 @@
 	h.Logger = log.NewNoop()
 
 	return h
->>>>>>> 448f5a10
 }
 
 func TestNew(t *testing.T) {
@@ -306,7 +301,7 @@
 		err := h.AddChecks(cfgs)
 		Expect(err).ToNot(HaveOccurred())
 
-		testLogger := testlog.NewTestLog()
+		testLogger := testlog.New()
 		h.Logger = testLogger
 
 		err = h.Start()
@@ -356,7 +351,7 @@
 	RegisterTestingT(t)
 
 	t.Run("Happy path", func(t *testing.T) {
-		testLogger := testlog.NewTestLog()
+		testLogger := testlog.New()
 		h, cfgs, err := setupRunners(nil, testLogger)
 
 		Expect(err).ToNot(HaveOccurred())
@@ -518,7 +513,7 @@
 	RegisterTestingT(t)
 
 	t.Run("happy path - a health check fails and failure is reported, no previous states", func(tt *testing.T) {
-		logBuffer = bytes.NewBuffer([]byte{})
+		testLogger = testlog.New()
 		checker := &fakes.FakeICheckable{}
 		checkErr := errors.New("check error")
 		checker.StatusReturns(nil, checkErr)
@@ -541,12 +536,11 @@
 		// let the health check run once
 		time.Sleep(5 * time.Millisecond)
 
-		logData := string(logBuffer.Bytes())
-		Expect(logData).To(ContainSubstring("FOOCHECK"))
+		Expect(string(testLogger.Bytes())).To(ContainSubstring("FOOCHECK"))
 	})
 
 	t.Run("happy path - a health check fails and failure is reported, 3 previous states", func(tt *testing.T) {
-		logBuffer = bytes.NewBuffer([]byte{})
+		testLogger = testlog.New()
 		checker := &fakes.FakeICheckable{}
 		checkErr := errors.New("check error")
 		checker.StatusReturnsOnCall(3, nil, checkErr)
@@ -569,8 +563,7 @@
 		// let the health check run once
 		time.Sleep(35 * time.Millisecond)
 
-		logData := string(logBuffer.Bytes())
-		Expect(logData).To(ContainSubstring("FOOCHECK"))
+		Expect(string(testLogger.Bytes())).To(ContainSubstring("FOOCHECK"))
 	})
 }
 
@@ -578,7 +571,7 @@
 	RegisterTestingT(t)
 
 	t.Run("happy path - health check recovers after 3 errors", func(tt *testing.T) {
-		logBuffer = bytes.NewBuffer([]byte{})
+		testLogger = testlog.New()
 		checker := &fakes.FakeICheckable{}
 		checkErr := errors.New("check error")
 		checker.StatusReturnsOnCall(0, nil, checkErr)
@@ -605,8 +598,9 @@
 		time.Sleep(55 * time.Millisecond)
 
 		// check name, number of total failures, number of seconds in failure
-		testStr := "FOOCHECK 3 0.03"
-
-		Expect(string(logBuffer.Bytes())).To(ContainSubstring(testStr))
+		testStr := "FOOCHECK3 0.03"
+		fmt.Println(string(testLogger.Bytes()))
+
+		Expect(string(testLogger.Bytes())).To(ContainSubstring(testStr))
 	})
 }